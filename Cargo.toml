[package]
name = "rand"
version = "0.5.5" # NB: When modifying, also modify html_root_url in lib.rs
authors = ["The Rand Project Developers", "The Rust Project Developers"]
license = "MIT/Apache-2.0"
readme = "README.md"
repository = "https://github.com/rust-random/rand"
documentation = "https://docs.rs/rand"
homepage = "https://crates.io/crates/rand"
description = """
Random number generators and other randomness functionality.
"""
keywords = ["random", "rng"]
categories = ["algorithms", "no-std"]
build = "build.rs"

[badges]
travis-ci = { repository = "rust-random/rand" }
appveyor = { repository = "dhardy/rand" }

[features]
default = ["std" ] # without "std" rand uses libcore
nightly = ["simd_support"] # enables all features requiring nightly rust
std = ["rand_core/std", "alloc", "libc", "winapi", "cloudabi", "fuchsia-zircon"]
alloc = ["rand_core/alloc"]  # enables Vec and Box support (without std)
i128_support = [] # enables i128 and u128 support
simd_support = ["packed_simd"] # enables SIMD support
serde1 = ["rand_core/serde1", "rand_isaac/serde1", "rand_xorshift/serde1"] # enables serialization for PRNGs

[workspace]
members = ["rand_core", "rand_isaac", "rand_xorshift"]

[dependencies]
<<<<<<< HEAD
rand_core = { path = "rand_core", version = "0.2", default-features = false }
# only for deprecations and benches:
rand_isaac = { path = "rand_isaac", version = "0.1" }
rand_xorshift = { path = "rand_xorshift", version = "0.1" }
=======
rand_core = { path = "rand_core", version = "0.3", default-features = false }
>>>>>>> 317651c9
log = { version = "0.4", optional = true }

[dependencies.packed_simd]
# NOTE: so far no version works reliably due to dependence on unstable features
version = "0.3"
# git = "https://github.com/rust-lang-nursery/packed_simd"
optional = true
features = ["into_bits"]

[target.'cfg(unix)'.dependencies]
libc = { version = "0.2", optional = true }

[target.'cfg(windows)'.dependencies]
winapi = { version = "0.3", features = ["minwindef", "ntsecapi", "profileapi", "winnt"], optional = true }

[target.'cfg(target_os = "cloudabi")'.dependencies]
cloudabi = { version = "0.0.3", optional = true }

[target.'cfg(target_os = "fuchsia")'.dependencies]
fuchsia-zircon = { version = "0.3.2", optional = true }

[target.wasm32-unknown-unknown.dependencies]
# use with `--target wasm32-unknown-unknown --features=stdweb`
stdweb = { version = "0.4", optional = true }
wasm-bindgen = { version = "0.2.12", optional = true }

[dev-dependencies]
# This has a histogram implementation used for testing uniformity.
average = "0.9.2"

[build-dependencies]
rustc_version = "0.2"

[package.metadata.docs.rs]
all-features = true<|MERGE_RESOLUTION|>--- conflicted
+++ resolved
@@ -31,14 +31,10 @@
 members = ["rand_core", "rand_isaac", "rand_xorshift"]
 
 [dependencies]
-<<<<<<< HEAD
-rand_core = { path = "rand_core", version = "0.2", default-features = false }
+rand_core = { path = "rand_core", version = "0.3", default-features = false }
 # only for deprecations and benches:
 rand_isaac = { path = "rand_isaac", version = "0.1" }
 rand_xorshift = { path = "rand_xorshift", version = "0.1" }
-=======
-rand_core = { path = "rand_core", version = "0.3", default-features = false }
->>>>>>> 317651c9
 log = { version = "0.4", optional = true }
 
 [dependencies.packed_simd]
