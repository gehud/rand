--- conflicted
+++ resolved
@@ -34,6 +34,13 @@
         - cargo doc --no-deps --all-features
       after_success:
         - travis-cargo --only nightly doc-upload
+
+    - rust: nightly
+      install:
+        - rustup target add wasm32-unknown-unknown
+        - cargo install --force cargo-web
+      script:
+        - cargo web test --target wasm32-unknown-unknown --nodejs
     
     # Trust cross-built/emulated targets. We must repeat all non-default values.
     - rust: stable
@@ -68,20 +75,10 @@
   - set -e
   - rustup self update
 
-<<<<<<< HEAD
-    - rust: nightly
-      install:
-        - rustup target add wasm32-unknown-unknown
-        - cargo install --force cargo-web
-      script:
-        - cargo web test --target wasm32-unknown-unknown --nodejs
-
-=======
 # Used by all Trust targets; others must override:
 install:
   - sh utils/ci/install.sh
   - source ~/.cargo/env || true
->>>>>>> 298b0524
 script:
   - bash utils/ci/script.sh
 
